// API service for RapidAPI stock screener
export interface StockData {
    symbol_code: string;
    name: string;
    delay_seconds: number;
    fundamental_currency: string;
    country: string;
    close: number;
    volume: number;
    market_cap: number;
    change?: number;
    high?: number;
    low?: number;
    open?: number;
    price_earnings_ttm?: number;
    dividends_yield?: number;
    return_on_equity_fq?: number;
    return_on_assets_fq?: number;
    return_on_invested_capital_fq?: number;
    price_book_fq?: number;
    beta_1_year?: number;
    // Additional fields for charting and analysis
    performance_week?: number;
    performance_month?: number;
    performance_3_month?: number;
    performance_6_month?: number;
    performance_year?: number;
    performance_5_year?: number;
    volatility_week?: number;
    volatility_month?: number;
    average_volume_10d?: number;
    average_volume_30d?: number;
    free_cash_flow_ttm?: number;
    net_income_ttm?: number;
    total_revenue_ttm?: number;
}

export interface ScreenerResponse {
    hasNext: boolean;
    current_page: number;
    total_page: number;
    current_items: number;
    data: StockData[];
}

export interface ScreenerFields {
    available_fields: string[];
    available_exchanges: string[];
    available_countries: string[];
    sortOrder: string[];
}

// Get available fields, exchanges, and countries
export async function getScreenerFields(): Promise<ScreenerFields> {
    try {
        const response = await fetch('/api/stocks', {
            method: 'GET',
        });

        if (!response.ok) {
            throw new Error(`HTTP error! status: ${response.status}`);
        }

        return await response.json();
    } catch (error) {
        console.error('Error fetching screener fields:', error);
        throw error;
    }
}

// Search stocks with filters
export async function searchStocks(params: {
    fields?: string[];
    exchanges?: string[];
    countries?: string[];
    page?: number;
    sortBy?: string;
    sortOrder?: 'asc' | 'desc';
    searchTerm?: string;
}): Promise<ScreenerResponse> {
    try {
        const response = await fetch('/api/stocks', {
            method: 'POST',
            headers: {
                'Content-Type': 'application/json',
            },
            body: JSON.stringify(params),
        });

        if (!response.ok) {
            throw new Error(`HTTP error! status: ${response.status}`);
        }

        return await response.json();
    } catch (error) {
        console.error('Error searching stocks:', error);
        throw error;
    }
}

// Format currency values
export function formatCurrency(value: number, currency = 'INR'): string {
    // Handle different currencies appropriately
    const locale = currency === 'INR' ? 'en-IN' : 'en-US';

    return new Intl.NumberFormat(locale, {
        style: 'currency',
        currency,
        minimumFractionDigits: 2,
        maximumFractionDigits: 2,
    }).format(value);
}

// Format large numbers (market cap, volume) - assumes INR for market cap
export function formatLargeNumber(value: number, currency: string = 'INR'): string {
    const symbol = currency === 'INR' ? '₹' : '$';

    if (value >= 1e12) {
        return `${symbol}${(value / 1e12).toFixed(2)}T`;
    } else if (value >= 1e9) {
        return `${symbol}${(value / 1e9).toFixed(2)}B`;
    } else if (value >= 1e7) {
        return `${symbol}${(value / 1e7).toFixed(2)}Cr`;
    } else if (value >= 1e5) {
        return `${symbol}${(value / 1e5).toFixed(2)}L`;
    } else if (value >= 1e3) {
        return `${symbol}${(value / 1e3).toFixed(2)}K`;
    }
    return `${symbol}${value.toFixed(2)}`;
}

// Format market cap specifically in crores (assumes INR after conversion)
export function formatMarketCap(value: number): string {
    if (value >= 1e7) {
        const crores = (value / 1e7);
        // Add comma formatting for large numbers
        if (crores >= 1000) {
            return `₹${crores.toLocaleString('en-IN', { maximumFractionDigits: 0 })} Cr`;
        }
        return `₹${crores.toFixed(0)} Cr`;
    } else if (value >= 1e5) {
        return `₹${(value / 1e5).toFixed(0)} L`;
    } else if (value >= 1e3) {
        return `₹${(value / 1e3).toFixed(0)} K`;
    }
    return `₹${value.toFixed(0)}`;
}

// Format percentage change
export function formatPercentage(value: number | null | undefined): string {
    if (value === null || value === undefined || isNaN(value)) {
        return '0.00%';
    }
    const sign = value >= 0 ? '+' : '';
    return `${sign}${value.toFixed(2)}%`;
}

// Quarterly Results API interfaces and functions
export interface QuarterlyDataResponse {
    // Quarterly historical arrays (up to 32 quarters)
    revenue_fq_h?: number[];
    total_revenue_fq_h?: number[];
    interest_income_fq_h?: number[];
    interest_expense_fq_h?: number[];
    interest_income_net_fq_h?: number[];
    net_interest_margin_fq_h?: number[];
    non_interest_income_fq_h?: number[];
    total_oper_expense_fq_h?: number[];
    oper_income_fq_h?: number[];
    operating_margin_fq_h?: number[];
    non_oper_income_fq_h?: number[];
    non_oper_interest_income_fq_h?: number[];
    depreciation_fq_h?: number[];
    pretax_income_fq_h?: number[];
    tax_rate_fq_h?: number[];
    net_income_fq_h?: number[];
    earnings_per_share_basic_fq_h?: number[];
    nonperf_loans_loans_gross_fq_h?: number[];
    loan_loss_provision_fq_h?: number[];
    
    // Banking specific fields
    total_deposits_fq_h?: number[];
    loans_net_fq_h?: number[];
    loans_gross_fq_h?: number[];
    loan_loss_allowances_fq_h?: number[];
    
    // Quarter metadata
    quarters_info?: {
        dates: string[];
        periods: string[];
    };
    
    // Company metadata
    sector?: string;
    industry?: string;
    company_type?: string;
}

// Fetch quarterly data for a specific symbol
export async function fetchQuarterlyData(symbol: string): Promise<QuarterlyDataResponse> {
    try {
        const response = await fetch(`/api/quarterly/${symbol}`, {
            method: 'GET',
            headers: {
                'Content-Type': 'application/json',
            },
        });

        if (!response.ok) {
            const errorData = await response.json().catch(() => ({}));
            throw new Error(errorData.error || `HTTP error! status: ${response.status}`);
        }

        return await response.json();
    } catch (error) {
        console.error('Error fetching quarterly data:', error);
        throw error;
    }
}

// Balance sheet data response interface
export interface BalanceSheetDataResponse {
    [key: string]: any;
    sector?: string;
    industry?: string;
    company_type?: string;
}

// Fetch balance sheet data for a specific symbol
export async function fetchBalanceSheetData(symbol: string): Promise<BalanceSheetDataResponse> {
    try {
        const response = await fetch(`/api/balancesheet/${symbol}`, {
            method: 'GET',
            headers: {
                'Content-Type': 'application/json',
            },
        });

        if (!response.ok) {
            const errorData = await response.json().catch(() => ({}));
            throw new Error(errorData.error || `HTTP error! status: ${response.status}`);
        }

        return await response.json();
    } catch (error) {
        console.error('Error fetching balance sheet data:', error);
        throw error;
    }
}


export interface ProfitAndLossDataResponse {
    [key: string]: any;
    sector?: string;
    industry?: string;
    company_type?: string;
}

// Fetch Profit and Loss data for a specific symbol
export async function fetchProfitAndLossData(symbol: string): Promise<ProfitAndLossDataResponse> {
    try {
        const response = await fetch(`/api/profit-and-loss/${symbol}`, {
            method: 'GET',
            headers: {
                'Content-Type': 'application/json',
            },
        });

        if (!response.ok) {
            const errorData = await response.json().catch(() => ({}));
            throw new Error(errorData.error || `HTTP error! status: ${response.status}`);
        }

        return await response.json();
    } catch (error) {
        console.error('Error fetching profit and loss data:', error);
        throw error;
    }
}

// Ratios data response interface
export interface RatiosDataResponse {
    [key: string]: any;
    sector?: string;
    industry?: string;
    company_type?: string;
}

// Fetch Ratios data for a specific symbol
export async function fetchRatiosData(symbol: string): Promise<RatiosDataResponse> {
    try {
        const response = await fetch(`/api/ratios/${symbol}`, {
            method: 'GET',
            headers: {
                'Content-Type': 'application/json',
            },
        });

        if (!response.ok) {
            const errorData = await response.json().catch(() => ({}));
            throw new Error(errorData.error || `HTTP error! status: ${response.status}`);
        }

        return await response.json();
    } catch (error) {
        console.error('Error fetching ratios data:', error);
        throw error;
    }
}
<<<<<<< HEAD

// Search stocks by name interface
export interface SearchResult {
    symbol: string;
    name: string;
    exchange?: string;
}

export interface SearchResponse {
    results: SearchResult[];
}

// Search stocks by company name using ROIC API
export async function searchStocksByName(query: string, limit: number = 10): Promise<SearchResponse> {
    try {
        const response = await fetch(`/api/search?query=${encodeURIComponent(query)}&limit=${limit}`, {
            method: 'GET',
            headers: {
                'Content-Type': 'application/json',
            },
        });

        if (!response.ok) {
            throw new Error(`HTTP error! status: ${response.status}`);
        }

        return await response.json();
    } catch (error) {
        console.error('Error searching stocks by name:', error);
        throw error;
    }
}
=======
>>>>>>> 64835a72
''<|MERGE_RESOLUTION|>--- conflicted
+++ resolved
@@ -307,7 +307,6 @@
         throw error;
     }
 }
-<<<<<<< HEAD
 
 // Search stocks by name interface
 export interface SearchResult {
@@ -339,7 +338,4 @@
         console.error('Error searching stocks by name:', error);
         throw error;
     }
-}
-=======
->>>>>>> 64835a72
-''+}